<<<<<<< HEAD
# v0.18.0 (not released yet)

### Breaking changes

- Remove support for directly importing hooks from **@liveblocks/client** (e.g.
  `import { useMyPresence } from '@liveblocks/react'`). If you’re still using
  these imports, see the
  [Upgrade Guide for 0.17](https://liveblocks.io/docs/guides/upgrading/0.17) for
  instructions.
- Remove `ClientProvider` and `useClient` hook
- Remove `defaultPresence` and `defaultStorageRoot` arguments. (Just use
  `initialPresence` and `initialStorage` arguments now.)
- Remove second argument to `useMap()`, `useList()`, and `useObject()`.
- Remove `new LiveMap(null)` support. (Just use `new LiveMap()` or
  `new LiveMap([])`.)
- `useStorage()` now returns `root` directory, no longer wrapped in `[root]`

---
=======
# v0.17.7

In **@liveblocks/zustand**:

Simplify zustand middleware integration with Typescript. `TPresence`, `TStorage`, `TUserMeta`, and `TRoomEvent` are now optional.

Note that `@liveblocks/zustand` does not work with zustand > v4 because v3 and v4 have completely different type definitions. As soon as zustand v4 is out of the RC phase, we will consider updating our middleware to work with the latest version.

### Example

Let's take a look at our [To-do list](https://github.com/liveblocks/liveblocks/tree/main/examples/zustand-todo-list) example. Without our middleware, the store would look like this:

```ts
import create from "zustand";

type State = {
  draft: string;
  isTyping: boolean;
  todos: Todo[];
  setDraft: (draft: string) => void;
  addTodo: () => void;
  deleteTodo: (index: number) => void;
};

create<State>(/* ... */)
```

With our middleware, you simply need to move the `State` param at the middleware level:

```ts
import create from "zustand";
import { createClient } from "@liveblocks/client";
import { middleware } from "@liveblocks/zustand";

const client = createClient({ /*...*/ });

type State = {
  draft: string;
  isTyping: boolean;
  todos: Todo[];
  setDraft: (draft: string) => void;
  addTodo: () => void;
  deleteTodo: (index: number) => void;
};

create(
  middleware<State>(/* ... */, {
    client,
    presenceMapping: { isTyping: true },
    storageMapping: { todos: true }
  })
);
```

If you want to type `others` presence, you can use the `TPresence` generic argument on the middleware.

```ts

type Presence = {
  isTyping: true;
}

const useStore = create(
  middleware<State, Presence>(/* ... */, {
    client,
    presenceMapping: { isTyping: true },
    storageMapping: { todos: true }
  })
);

// In your component
useStore(state => state.liveblocks.others[0].presence?.isTyping)
```
>>>>>>> b43a1150

# v0.17.6

In **@liveblocks/react**:

- Expose `RoomContext` in the return value of `createRoomContext()`

# v0.17.5

In **@liveblocks/react**:

- Fix bug where changing the `key` argument of `useMap()`, `useList()`,
  `useObject()` did not resubscribe to updates correctly
- Ignore changes to the `RoomProvider`'s initial presence/storage props on
  subsequent renders. This makes it behave closer to `useState(initialState)`

# v0.17.4

Fix missing documentation for hooks created via `createRoomContext()`.

# v0.17.1

Fix `@liveblocks/nodes` packaging.

# v0.17.0

For information, please read our
[Upgrade Guide](https://liveblocks.io/docs/guides/upgrading/0.17).

### TypeScript improvements ✨

This release contains major TypeScript improvements. The recommended setup now
is that you define your own Presence and Storage types at the highest level
(i.e. where you set up the room). After that initial one-time setup, you will no
longer need to provide any extra type annotations anywhere for your Liveblocks
code! 🙌

To learn how to set that up, follow the instructions in our
[Upgrade Guide](https://liveblocks.io/docs/guides/upgrading/0.17).

- No more `any` types used (in `@liveblocks/client` and `@liveblocks/react`)
- All APIs that work with Presence data will now require it to be
  JSON-serializable
- All APIs that work with Storage data will now require it to be LSON (= JSON +
  Live structures)
- All Live structures now take mandatory type params for their payloads, just
  like the built-in array, object, and map types do:
  - `LiveMap<K, V>` (like `Map<K, V>`)
  - `LiveObject<{ a: number, b: string }>` (like, for example,
    `{ a: number, b: string }`)
  - `LiveList<T>` (like `Array<T>`)

### React Native support ✨

We now support React Native! To learn how to use Liveblocks in your React Native
projects, see our
[API reference](https://liveblocks.io/docs/api-reference/liveblocks-client#createClientReactNative).
It's surprisingly simple!

### New APIs ✨

- In **@liveblocks/react**:

  - [`createRoomContext()`](https://liveblocks.io/docs/api-reference/liveblocks-react#createRoomContext)
    is now the preferred way to initialize hooks.

- In the API:

  - New endpoint to
    [Get Users in a Room](https://liveblocks.io/docs/api-reference/rest-api-endpoints#GetRoomUsers)
  - New endpoint to
    [Get a list of all Rooms](https://liveblocks.io/docs/api-reference/rest-api-endpoints#GetRooms)

### Bug fixes 🐛

- Improved conflict resolution on LiveList
- Various minor internal bug fixes

### Breaking changes

- In **@liveblocks/client**:

  - Removed old `Room.unsubscribe()` API

### New deprecations

- In **@liveblocks/client**:

  - The `defaultPresence` option to `client.enter()` will get renamed to
    `initialPresence`
  - The `defaultStorageRoot` option to `client.enter()` will get renamed to
    `initialStorage`
  - Calling `new LiveMap(null)` will stop working. Please use `new LiveMap()`,
    or `new LiveMap([])`

- In **@liveblocks/react**:

  - Importing the React hooks directly is deprecated, instead use the new
    `createRoomContext()` helper. For help, read the
    [Recommended Upgrade Steps section](https://liveblocks.io/docs/guides/upgrading/0.17#recommended-upgrade-steps)
    within our [Upgrade Guide](https://liveblocks.io/docs/guides/upgrading/0.17)
  - The second argument to `useList()`, `useObject()`, and `useMap()` is
    deprecated
  - The RoomProvider's `defaultPresence` is renamed to `initialPresence`
  - The RoomProvider's `defaultStorageRoot` is renamed to `initialStorage`

---

# v0.16.17

Fix bug in internal code where some legal authentication tokens would be
considered invalid.

---

# v0.16.16

Internals only.

---

# v0.16.15

Internals only.

---

# v0.16.14

Fix an issue where the current user's info would not properly display accented
characters.

---

# v0.16.13

(Unpublished.)

---

# v0.16.12

Internals only.

---

# v0.16.11

Expose helper type to help users adopt to using Live structures with interfaces
they don't own.

---

# v0.16.10

Restructures a few more internals.

---

# v0.16.9

Restructures a few internals.

---

# v0.16.8

Fix bug in private/internal code.

---

# v0.16.7

Fix bug in private/internal code.

---

# v0.16.6

Fix bug in example code suggested in deprecation warning.

---

# v0.16.5

### All packages

- Various internal refactorings

### Bug fixes

- In **@liveblocks/client**:

  - If you're using `@liveblocks/client` in a ES2015 context, you no longer have
    to polyfill `Object.fromEntries()`.

---

# v0.16.4

### All packages

- Improve our generated bundles. They are now even more tree-shakable, and
  smaller!
- Some APIs are being deprecation and will show warnings in the dev console when
  used

---

# v0.16.3

### Bug fixes

- In **@liveblocks/client**:

  - Fix bug where internal presence state could not get restored correctly after
    undo/redo in certain circumstances.

- In **@liveblocks/zustand** and **@liveblocks/redux**:

  - Fixes an issue when initializing an array with items would result in having
    duplicated items in other clients. Example:

    - Client A updates state : `{ list: [0] }`
    - Client B states is updated to : `{ list: [0, 0] }`

---

# v0.16.2

### Bug fixes

- In **@liveblocks/client**:

  - Fix small bug related to new `JsonObject` type, which would reject some
    values that were legal JSON objects.

---

# v0.16.1

### Bug fixes

- In **@liveblocks/react**:

  - Fix issue with React 18 and StrictMode.

---

# v0.16.0

### New APIs

#### `LiveList.set`

Set one element at a specified index.

```typescript
const list = new LiveList(["🦁", "🦊", "🐵"]);
list.set(0, "🐺");
list.toArray(); // equals ["🐺", "🦊", "🐵"]
```

https://github.com/liveblocks/liveblocks/pull/147 for more information

⚠️ **_Before using `LiveList.set`, you need to make sure that all connected
clients are using `0.16.0`. If a client is connected to a room with version
`< 0.16`, `LiveList.set` might lead to slightly unexpected behavior._**

### TypeScript improvements

@nvie improved our typescript definitions! They are more precise and restrictive
(for your own good :)). If typescript errors appears after upgrading to `0.16.0`
and they are not clear, please create a Github issue and we'll help you.

More information here: https://github.com/liveblocks/liveblocks/pull/150<|MERGE_RESOLUTION|>--- conflicted
+++ resolved
@@ -1,4 +1,3 @@
-<<<<<<< HEAD
 # v0.18.0 (not released yet)
 
 ### Breaking changes
@@ -17,7 +16,7 @@
 - `useStorage()` now returns `root` directory, no longer wrapped in `[root]`
 
 ---
-=======
+
 # v0.17.7
 
 In **@liveblocks/zustand**:
@@ -91,7 +90,6 @@
 // In your component
 useStore(state => state.liveblocks.others[0].presence?.isTyping)
 ```
->>>>>>> b43a1150
 
 # v0.17.6
 
