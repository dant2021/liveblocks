"use client";

import { PropsWithChildren, useMemo } from "react";
import { RoomProvider } from "@/liveblocks.config";
import { useSearchParams } from "next/navigation";

export function Room({ children }: PropsWithChildren) {
<<<<<<< HEAD
  const roomId = useOverrideRoomId(
    "liveblocks:examples:nextjs-comments-overlay"
  );
=======
  const roomId = useExampleRoomId("nextjs-comments-overlay");
>>>>>>> b826b62a

  return (
    <RoomProvider
      id={roomId}
      initialPresence={{ cursor: null, editingText: null }}
    >
      {children}
    </RoomProvider>
  );
}

/**
 * This function is used when deploying an example on liveblocks.io.
 * You can ignore it completely if you run the example locally.
 */
function useExampleRoomId(roomId: string) {
  const params = useSearchParams();
  const exampleId = params?.get("exampleId");

  const exampleRoomId = useMemo(() => {
    return exampleId ? `${roomId}-${exampleId}` : roomId;
  }, [roomId, exampleId]);

  return exampleRoomId;
}<|MERGE_RESOLUTION|>--- conflicted
+++ resolved
@@ -5,13 +5,9 @@
 import { useSearchParams } from "next/navigation";
 
 export function Room({ children }: PropsWithChildren) {
-<<<<<<< HEAD
-  const roomId = useOverrideRoomId(
+  const roomId = useExampleRoomId(
     "liveblocks:examples:nextjs-comments-overlay"
   );
-=======
-  const roomId = useExampleRoomId("nextjs-comments-overlay");
->>>>>>> b826b62a
 
   return (
     <RoomProvider
