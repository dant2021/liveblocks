--- conflicted
+++ resolved
@@ -42,13 +42,9 @@
 }
 
 export default function Page() {
-<<<<<<< HEAD
-  const roomId = useOverrideRoomId(
+  const roomId = useExampleRoomId(
     "liveblocks:examples:nextjs-comments-primitives"
   );
-=======
-  const roomId = useExampleRoomId("nextjs-comments-primitives");
->>>>>>> b826b62a
 
   return (
     <RoomProvider id={roomId} initialPresence={{}}>
@@ -80,4 +76,4 @@
   }, [roomId, exampleId]);
 
   return exampleRoomId;
-}
+}