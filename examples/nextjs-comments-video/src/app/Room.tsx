--- conflicted
+++ resolved
@@ -6,11 +6,7 @@
 import * as Tooltip from "@radix-ui/react-tooltip";
 
 export function Room({ children }: { children: ReactNode }) {
-<<<<<<< HEAD
-  const roomId = useOverrideRoomId("liveblocks:examples:nextjs-comments-video");
-=======
-  const roomId = useExampleRoomId("nextjs-comments-video");
->>>>>>> b826b62a
+  const roomId = useExampleRoomId("liveblocks:examples:nextjs-comments-video");
 
   return (
     <Tooltip.Provider delayDuration={0}>
