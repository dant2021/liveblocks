--- conflicted
+++ resolved
@@ -5,13 +5,9 @@
 import styles from "../styles/Index.module.css";
 
 export default function Example() {
-<<<<<<< HEAD
-  const roomId = useOverrideRoomId(
+  const roomId = useExampleRoomId(
     "liveblocks:examples:nextjs-live-avatars-advanced"
   );
-=======
-  const roomId = useExampleRoomId("nextjs-live-avatars-advanced");
->>>>>>> b826b62a
 
   return (
     <RoomProvider id={roomId} initialPresence={{}}>
