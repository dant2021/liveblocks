--- conflicted
+++ resolved
@@ -5,13 +5,9 @@
 import styles from "../styles/Index.module.css";
 
 export default function Index() {
-<<<<<<< HEAD
-  const roomId = useOverrideRoomId(
+  const roomId = useExampleRoomId(
     "liveblocks:examples:nextjs-live-cursors-advanced"
   );
-=======
-  const roomId = useExampleRoomId("nextjs-live-cursors-advanced");
->>>>>>> b826b62a
 
   return (
     <RoomProvider
