--- conflicted
+++ resolved
@@ -1,10 +1,6 @@
 {
   "name": "create-liveblocks-app",
-<<<<<<< HEAD
-  "version": "1.1.6-test2",
-=======
   "version": "1.2.1",
->>>>>>> 95ad09b5
   "description": "An installer for Liveblocks projects, including various examples and a Next.js starter kit. Liveblocks is the all-in-one toolkit to build collaborative products like Figma, Notion, and more.",
   "license": "Apache-2.0",
   "bin": "dist/index.cjs",
