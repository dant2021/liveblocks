import { AbstractCrdt } from "./AbstractCrdt";
import type { LiveList } from "./LiveList";
import type { LiveMap } from "./LiveMap";
import type { LiveObject } from "./LiveObject";
import { Json, JsonObject } from "./json";
import { Lson, LsonObject } from "./lson";

export type MyPresenceCallback<T extends Presence = Presence> = (me: T) => void;
export type OthersEventCallback<T extends Presence = Presence> = (
  others: Others<T>,
  event: OthersEvent<T>
) => void;
export type EventCallback = ({
  connectionId,
  event,
}: {
  connectionId: number;
  event: Json;
}) => void;
export type ErrorCallback = (error: Error) => void;
export type ConnectionCallback = (state: ConnectionState) => void;

export type RoomEventCallbackMap = {
  "my-presence": MyPresenceCallback;
  others: OthersEventCallback;
  event: EventCallback;
  error: ErrorCallback;
  connection: ConnectionCallback;
};

export type UpdateDelta =
  | {
      type: "update";
    }
  | {
      type: "delete";
    };

export type LiveMapUpdates<TKey extends string, TValue extends Lson> = {
  type: "LiveMap";
  node: LiveMap<TKey, TValue>;
  updates: { [key: string]: UpdateDelta };
  //               ^^^^^^
  //               FIXME: `string` is not specific enough here. See if we can
  //               improve this type to match TKey!
};

<<<<<<< HEAD
export type LiveObjectUpdateDelta<T> = Partial<
  {
    [Property in keyof T]: UpdateDelta;
  }
>;
=======
export type LiveObjectUpdateDelta<O extends { [key: string]: unknown }> = {
  [K in keyof O]?: UpdateDelta | undefined;
};
>>>>>>> 68a762dd

export type LiveObjectUpdates<TData extends LsonObject> = {
  type: "LiveObject";
  node: LiveObject<TData>;
  updates: LiveObjectUpdateDelta<TData>;
};

export type LiveListUpdateDelta =
  | {
      index: number;
      item: any; // Serializable Or LiveStructure
      type: "insert";
    }
  | {
      index: number;
      type: "delete";
    }
  | {
      index: number;
      previousIndex: number;
      item: any; // Serializable Or LiveStructure
      type: "move";
    }
  | {
      index: number;
      item: any; // Serializable Or LiveStructure
      type: "set";
    };

export type LiveListUpdates<TItem extends Lson> = {
  type: "LiveList";
  node: LiveList<TItem>;
  updates: LiveListUpdateDelta[];
};

export type BroadcastOptions = {
  /**
   * Whether or not event is queued if the connection is currently closed.
   *
   * ❗ We are not sure if we want to support this option in the future so it might be deprecated to be replaced by something else
   */
  shouldQueueEventIfNotReady: boolean;
};

export type StorageUpdate =
  | LiveMapUpdates<string, Lson>
  | LiveObjectUpdates<LsonObject>
  | LiveListUpdates<Lson>;

export type StorageCallback = (updates: StorageUpdate[]) => void;

export type Client = {
  /**
   * Gets a room. Returns null if {@link Client.enter} has not been called previously.
   *
   * @param roomId The id of the room
   */
  getRoom(roomId: string): Room | null;

  /**
   * Enters a room and returns it.
   * @param roomId The id of the room
   * @param defaultPresence Optional. Should be serializable to JSON. If omitted, an empty object will be used.
   */
  enter<TStorageRoot extends Record<string, any> = Record<string, any>>(
    roomId: string,
    options?: {
      defaultPresence?: Presence;
      defaultStorageRoot?: TStorageRoot;
    }
  ): Room;

  /**
   * Leaves a room.
   * @param roomId The id of the room
   */
  leave(roomId: string): void;
};

export type AuthenticationToken = {
  actor: number;
  id?: string;
  info?: any;
};

/**
 * Represents all the other users connected in the room. Treated as immutable.
 */
export interface Others<TPresence extends Presence = Presence> {
  /**
   * Number of other users in the room.
   */
  readonly count: number;
  /**
   * Returns a new Iterator object that contains the users.
   */
  [Symbol.iterator](): IterableIterator<User<TPresence>>;
  /**
   * Returns the array of connected users in room.
   */
  toArray(): User<TPresence>[];
  /**
   * This function let you map over the connected users in the room.
   */
  map<U>(callback: (user: User<TPresence>) => U): U[];
}

/**
 * Represents a user connected in a room. Treated as immutable.
 */
export type User<TPresence extends Presence = Presence> = {
  /**
   * The connection id of the user. It is unique and increment at every new connection.
   */
  readonly connectionId: number;
  /**
   * The id of the user that has been set in the authentication endpoint.
   * Useful to get additional information about the connected user.
   */
  readonly id?: string;
  /**
   * Additional user information that has been set in the authentication endpoint.
   */
  readonly info?: any;
  /**
   * The user presence.
   */
  readonly presence?: TPresence;

  /**
   * @internal
   */
  _hasReceivedInitialPresence?: boolean;
};

export type Presence = Record<string, unknown>;

type AuthEndpointCallback = (room: string) => Promise<{ token: string }>;

export type AuthEndpoint = string | AuthEndpointCallback;

/**
 * The authentication endpoint that is called to ensure that the current user has access to a room.
 * Can be an url or a callback if you need to add additional headers.
 */
export type ClientOptions = {
  throttle?: number;
  fetchPolyfill?: any;
  WebSocketPolyfill?: any;
} & (
  | { publicApiKey: string; authEndpoint?: never }
  | { publicApiKey?: never; authEndpoint: AuthEndpoint }
);

export type AuthorizeResponse = {
  token: string;
};

export type Authentication =
  | {
      type: "public";
      publicApiKey: string;
      url: string;
    }
  | {
      type: "private";
      url: string;
    }
  | {
      type: "custom";
      callback: (room: string) => Promise<AuthorizeResponse>;
    };

type ConnectionState =
  | "closed"
  | "authenticating"
  | "unavailable"
  | "failed"
  | "open"
  | "connecting";

export type Connection =
  | {
      state: "closed" | "authenticating" | "unavailable" | "failed";
    }
  | {
      state: "open" | "connecting";
      id: number;
      userId?: string;
      userInfo?: any;
    };

export type OthersEvent<T extends Presence = Presence> =
  | {
      type: "leave";
      user: User<T>;
    }
  | {
      type: "enter";
      user: User<T>;
    }
  | {
      type: "update";
      user: User<T>;
      updates: Partial<T>;
    }
  | {
      type: "reset";
    };

export interface History {
  /**
   * Undoes the last operation executed by the current client.
   * It does not impact operations made by other clients.
   *
   * @example
   * room.updatePresence({ selectedId: "xxx" }, { addToHistory: true });
   * room.updatePresence({ selectedId: "yyy" }, { addToHistory: true });
   * room.history.undo();
   * // room.getPresence() equals { selectedId: "xxx" }
   */
  undo: () => void;

  /**
   * Redoes the last operation executed by the current client.
   * It does not impact operations made by other clients.
   *
   * @example
   * room.updatePresence({ selectedId: "xxx" }, { addToHistory: true });
   * room.updatePresence({ selectedId: "yyy" }, { addToHistory: true });
   * room.history.undo();
   * // room.getPresence() equals { selectedId: "xxx" }
   * room.history.redo();
   * // room.getPresence() equals { selectedId: "yyy" }
   */
  redo: () => void;

  /**
   * All future modifications made on the Room will be merged together to create a single history item until resume is called.
   *
   * @example
   * room.updatePresence({ cursor: { x: 0, y: 0 } }, { addToHistory: true });
   * room.history.pause();
   * room.updatePresence({ cursor: { x: 1, y: 1 } }, { addToHistory: true });
   * room.updatePresence({ cursor: { x: 2, y: 2 } }, { addToHistory: true });
   * room.history.resume();
   * room.history.undo();
   * // room.getPresence() equals { cursor: { x: 0, y: 0 } }
   */
  pause: () => void;

  /**
   * Resumes history. Modifications made on the Room are not merged into a single history item anymore.
   *
   * @example
   * room.updatePresence({ cursor: { x: 0, y: 0 } }, { addToHistory: true });
   * room.history.pause();
   * room.updatePresence({ cursor: { x: 1, y: 1 } }, { addToHistory: true });
   * room.updatePresence({ cursor: { x: 2, y: 2 } }, { addToHistory: true });
   * room.history.resume();
   * room.history.undo();
   * // room.getPresence() equals { cursor: { x: 0, y: 0 } }
   */
  resume: () => void;
}

export type Room = {
  /**
   * The id of the room.
   */
  readonly id: string;
  getConnectionState(): ConnectionState;
  subscribe: {
    /**
     * Subscribe to the current user presence updates.
     *
     * @param listener the callback that is called every time the current user presence is updated with {@link Room.updatePresence}.
     *
     * @example
     * room.subscribe("my-presence", (presence) => {
     *   // Do something
     * });
     */
    <T extends Presence>(
      type: "my-presence",
      listener: MyPresenceCallback<T>
    ): () => void;
    /**
     * Subscribe to the other users updates.
     *
     * @param listener the callback that is called when a user enters or leaves the room or when a user update its presence.
     *
     * @example
     * room.subscribe("others", (others) => {
     *   // Do something
     * });
     */
    <T extends Presence>(
      type: "others",
      listener: OthersEventCallback<T>
    ): () => void;
    /**
     * Subscribe to events broadcasted by {@link Room.broadcastEvent}
     *
     * @param listener the callback that is called when a user calls {@link Room.broadcastEvent}
     *
     * @example
     * room.subscribe("event", ({ event, connectionId }) => {
     *   // Do something
     * });
     */
    (type: "event", listener: EventCallback): () => void;
    /**
     * Subscribe to errors thrown in the room.
     */
    (type: "error", listener: ErrorCallback): () => void;
    /**
     * Subscribe to connection state updates.
     */
    (type: "connection", listener: ConnectionCallback): () => void;
    /**
     * Subscribes to changes made on a {@link LiveMap}. Returns an unsubscribe function.
     * In a future version, we will also expose what exactly changed in the {@link LiveMap}.
     *
     * @param listener the callback this called when the {@link LiveMap} changes.
     *
     * @returns Unsubscribe function.
     *
     * @example
     * const liveMap = new LiveMap();
     * const unsubscribe = room.subscribe(liveMap, (liveMap) => { });
     * unsubscribe();
     */
    <TKey extends string, TValue extends Lson>(
      liveMap: LiveMap<TKey, TValue>,
      listener: (liveMap: LiveMap<TKey, TValue>) => void
    ): () => void;
    /**
     * Subscribes to changes made on a {@link LiveObject}. Returns an unsubscribe function.
     * In a future version, we will also expose what exactly changed in the {@link LiveObject}.
     *
     * @param listener the callback this called when the {@link LiveObject} changes.
     *
     * @returns Unsubscribe function.
     *
     * @example
     * const liveObject = new LiveObject();
     * const unsubscribe = room.subscribe(liveObject, (liveObject) => { });
     * unsubscribe();
     */
    <TData extends JsonObject>(
      liveObject: LiveObject<TData>,
      callback: (liveObject: LiveObject<TData>) => void
    ): () => void;
    /**
     * Subscribes to changes made on a {@link LiveList}. Returns an unsubscribe function.
     * In a future version, we will also expose what exactly changed in the {@link LiveList}.
     *
     * @param listener the callback this called when the {@link LiveList} changes.
     *
     * @returns Unsubscribe function.
     *
     * @example
     * const liveList = new LiveList();
     * const unsubscribe = room.subscribe(liveList, (liveList) => { });
     * unsubscribe();
     */
    <TItem extends Lson>(
      liveList: LiveList<TItem>,
      callback: (liveList: LiveList<TItem>) => void
    ): () => void;

    /**
     * Subscribes to changes made on a {@link LiveMap} and all the nested data structures. Returns an unsubscribe function.
     * In a future version, we will also expose what exactly changed in the {@link LiveMap}.
     *
     * @param listener the callback this called when the {@link LiveMap} changes.
     *
     * @returns Unsubscribe function.
     *
     * @example
     * const liveMap = new LiveMap();
     * const unsubscribe = room.subscribe(liveMap, (liveMap) => { }, { isDeep: true });
     * unsubscribe();
     */
    <TKey extends string, TValue extends Lson>(
      liveMap: LiveMap<TKey, TValue>,
      callback: (updates: LiveMapUpdates<TKey, TValue>[]) => void,
      options: { isDeep: true }
    ): () => void;

    /**
     * Subscribes to changes made on a {@link LiveObject} and all the nested data structures. Returns an unsubscribe function.
     * In a future version, we will also expose what exactly changed in the {@link LiveObject}.
     *
     * @param listener the callback this called when the {@link LiveObject} changes.
     *
     * @returns Unsubscribe function.
     *
     * @example
     * const liveObject = new LiveObject();
     * const unsubscribe = room.subscribe(liveObject, (liveObject) => { }, { isDeep: true });
     * unsubscribe();
     */
    <TData extends LsonObject>(
      liveObject: LiveObject<TData>,
      callback: (updates: LiveObjectUpdates<TData>[]) => void,
      options: { isDeep: true }
    ): () => void;

    /**
     * Subscribes to changes made on a {@link LiveList} and all the nested data structures. Returns an unsubscribe function.
     * In a future version, we will also expose what exactly changed in the {@link LiveList}.
     *
     * @param listener the callback this called when the {@link LiveList} changes.
     *
     * @returns Unsubscribe function.
     *
     * @example
     * const liveList = new LiveList();
     * const unsubscribe = room.subscribe(liveList, (liveList) => { }, { isDeep: true });
     * unsubscribe();
     */
    <TItem extends Lson>(
      liveList: LiveList<TItem>,
      callback: (updates: LiveListUpdates<TItem>[]) => void,
      options: { isDeep: true }
    ): () => void;
  };

  /**
   * Room's history contains functions that let you undo and redo operation made on by the current client on the presence and storage.
   */
  history: History;

  /**
   * @deprecated use the callback returned by subscribe instead.
   * See v0.13 release notes for more information.
   * Will be removed in a future version.
   */
  unsubscribe: {
    /**
     * @deprecated use the callback returned by subscribe instead.
     * See v0.13 release notes for more information.
     * Will be removed in a future version.
     */
    <T extends Presence>(
      type: "my-presence",
      listener: MyPresenceCallback<T>
    ): void;
    /**
     * @deprecated use the callback returned by subscribe instead.
     * See v0.13 release notes for more information.
     * Will be removed in a future version.
     */
    <T extends Presence>(
      type: "others",
      listener: OthersEventCallback<T>
    ): void;
    /**
     * @deprecated use the callback returned by subscribe instead.
     * See v0.13 release notes for more information.
     * Will be removed in a future version.
     */
    (type: "event", listener: EventCallback): void;
    /**
     * @deprecated use the callback returned by subscribe instead.
     * See v0.13 release notes for more information.
     * Will be removed in a future version.
     */
    (type: "error", listener: ErrorCallback): void;
    /**
     * @deprecated use the callback returned by subscribe instead.
     * See v0.13 release notes for more information.
     * Will be removed in a future version.
     */
    (type: "connection", listener: ConnectionCallback): void;
  };

  /**
   * Gets the current user.
   * Returns null if not it is not yet connected to the room.
   *
   * @example
   * const user = room.getSelf();
   */
  getSelf<TPresence extends Presence = Presence>(): User<TPresence> | null;

  /**
   * Gets the presence of the current user.
   *
   * @example
   * const presence = room.getPresence();
   */
  getPresence: <T extends Presence>() => T;

  /**
   * Gets all the other users in the room.
   *
   * @example
   * const others = room.getOthers();
   */
  getOthers: <T extends Presence>() => Others<T>;

  /**
   * Updates the presence of the current user. Only pass the properties you want to update. No need to send the full presence.
   * @param overrides A partial object that contains the properties you want to update.
   * @param overrides Optional object to configure the behavior of updatePresence.
   *
   * @example
   * room.updatePresence({ x: 0 });
   * room.updatePresence({ y: 0 });
   *
   * const presence = room.getPresence();
   * // presence is equivalent to { x: 0, y: 0 }
   */
  updatePresence: <T extends Presence>(
    overrides: Partial<T>,
    options?: {
      /**
       * Whether or not the presence should have an impact on the undo/redo history.
       */
      addToHistory: boolean;
    }
  ) => void;

  /**
   * Broadcasts an event to other users in the room. Event broadcasted to the room can be listened with {@link Room.subscribe}("event").
   * @param {any} event the event to broadcast. Should be serializable to JSON
   *
   * @example
   * // On client A
   * room.broadcastEvent({ type: "EMOJI", emoji: "🔥" });
   *
   * // On client B
   * room.subscribe("event", ({ event }) => {
   *   if(event.type === "EMOJI") {
   *     // Do something
   *   }
   * });
   */
  broadcastEvent: (event: JsonObject, options?: BroadcastOptions) => void;

  /**
   * Get the room's storage asynchronously.
   * The storage's root is a {@link LiveObject}.
   *
   * @example
   * const { root } = await room.getStorage();
   */
  getStorage: <TRoot extends LsonObject>() => Promise<{
    root: LiveObject<TRoot>;
  }>;

  /**
   * Batches modifications made during the given function.
   * All the modifications are sent to other clients in a single message.
   * All the subscribers are called only after the batch is over.
   * All the modifications are merged in a single history item (undo/redo).
   *
   * @example
   * const { root } = await room.getStorage();
   * room.batch(() => {
   *   root.set("x", 0);
   *   room.updatePresence({ cursor: { x: 100, y: 100 }});
   * });
   */
  batch: (fn: () => void) => void;
};<|MERGE_RESOLUTION|>--- conflicted
+++ resolved
@@ -45,17 +45,9 @@
   //               improve this type to match TKey!
 };
 
-<<<<<<< HEAD
-export type LiveObjectUpdateDelta<T> = Partial<
-  {
-    [Property in keyof T]: UpdateDelta;
-  }
->;
-=======
 export type LiveObjectUpdateDelta<O extends { [key: string]: unknown }> = {
   [K in keyof O]?: UpdateDelta | undefined;
 };
->>>>>>> 68a762dd
 
 export type LiveObjectUpdates<TData extends LsonObject> = {
   type: "LiveObject";
