--- conflicted
+++ resolved
@@ -7,10 +7,7 @@
 import type { Resolve } from "./lib/Resolve";
 import type { CustomAuthenticationResult } from "./protocol/Authentication";
 import type { BaseUserMeta } from "./protocol/BaseUserMeta";
-<<<<<<< HEAD
 import { createRealtimeClient, type RealtimeClient } from "./realtime-client";
-=======
->>>>>>> faa87528
 import type { Polyfills, Room, RoomDelegates, RoomInitializers } from "./room";
 import {
   createRoom,
