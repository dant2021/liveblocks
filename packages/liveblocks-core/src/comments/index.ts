--- conflicted
+++ resolved
@@ -1,14 +1,11 @@
 import type { AuthValue } from "../auth-manager";
 import type { JsonObject } from "../lib/Json";
-<<<<<<< HEAD
 import type { Polyfills } from "../room";
-=======
 import {
   convertToCommentData,
   convertToCommentUserReaction,
   convertToThreadData,
 } from "./comment-body";
->>>>>>> ae2234c1
 import type { BaseMetadata } from "./types/BaseMetadata";
 import type { CommentBody } from "./types/CommentBody";
 import type { CommentData, CommentDataPlain } from "./types/CommentData";
