--- conflicted
+++ resolved
@@ -27,11 +27,11 @@
   [P in keyof T]?: T[P] | null | undefined;
 };
 
-<<<<<<< HEAD
 type RoomConfig = {
   baseUrl: string;
   polyfills?: Polyfills;
-=======
+};
+
 export type QueryParams =
   | Record<string, string | number | boolean | null | undefined>
   | URLSearchParams;
@@ -40,7 +40,6 @@
   query?: {
     metadata?: Partial<TThreadMetadata>;
   };
->>>>>>> bea1cc54
 };
 
 export type CommentsApi<TThreadMetadata extends BaseMetadata> = {
@@ -145,15 +144,9 @@
     const url = new URL(
       `/v2/c/rooms/${encodeURIComponent(roomId)}${endpoint}`,
       config.baseUrl
-<<<<<<< HEAD
-    ).toString();
+    );
     const fetcher = config.polyfills?.fetch || /* istanbul ignore next */ fetch;
-    return await fetcher(url, {
-=======
-    );
-
-    return await fetch(url.toString(), {
->>>>>>> bea1cc54
+    return await fetcher(url.toString(), {
       ...options,
       headers: {
         ...options?.headers,
