<<<<<<< HEAD
import type { JwtMetadata } from "../../protocol/AuthToken";
import {
  ApiScope,
  isTokenExpired,
  parseAuthToken,
} from "../../protocol/AuthToken";
=======
import { parseAuthToken } from "../../protocol/AuthToken";
>>>>>>> faa87528

describe("parseRoomAuthToken", () => {
  const exampleLegacyToken =
    "eyJhbGciOiJSUzI1NiIsInR5cCI6IkpXVCJ9.eyJpYXQiOjE2OTAwMzMzMjgsImV4cCI6MTY5MDAzMzMzMywiayI6InNlYy1sZWdhY3kiLCJyb29tSWQiOiJlTFB3dU9tTXVUWEN6Q0dSaTVucm4iLCJhcHBJZCI6IjYyNDFjYjk1ZWQ2ODdkNWRlNWFhYTEzMiIsImFjdG9yIjoxLCJzY29wZXMiOlsicm9vbTp3cml0ZSJdLCJpZCI6InVzZXItMyIsIm1heENvbm5lY3Rpb25zUGVyUm9vbSI6MjB9.QoRc9dJJp-C1LzmQ-S_scHfFsAZ7dBcqep0bUZNyWxEWz_VeBHBBNdJpNs7b7RYRFDBi7RxkywKJlO-gNE8h3wkhebgLQVeSgI3YfTJo7J8Jzj38TzH85ZIbybaiGcxda_sYn3VohDtUHA1k67ns08Q2orJBNr30Gc88jJmc1He_7bLStsDP4M2F1NRMuFuqLULWHnPeEM7jMvLZYkbu3SBeCH4TQGyweu7qAXvP-HHtmvzOi8LdEnpxgxGjxefdu6m4a-fJj6LwoYCGi1rlLDHH9aOHFwYVrBBBVwoeIDSHoAonkPaae9AWM6igJhNt9-ihgEH6sF-qgFiPxHNXdg";

  const exampleAccessToken =
    "eyJhbGciOiJSUzI1NiIsInR5cCI6IkpXVCJ9.eyJpYXQiOjE2OTAwMzM1MjEsImV4cCI6MTY5MDAzMzUyNiwiayI6ImFjYyIsInBpZCI6IjYyNDFjYjk1ZWQ2ODdkNWRlNWFhYTEzMiIsInVpZCI6InVzZXItMTEiLCJwZXJtcyI6eyJ0ZXN0LXJvb20iOlsicm9vbTp3cml0ZSIsImNvbW1lbnRzOndyaXRlIl19LCJtY3ByIjoyMH0.YanPltrzS9ct5E9w6i14s_JEy9rpm4MNSMGPgN1B26JP0LVaj0ac3kK5m1owjWS_HTANB87KYk0tOHGDjEESIN0Kr-1d6Qv31IX1yUTsRiPyaD4J6co0M9ONDEbhiWc-ScV2UI-fQlY1qvqFAP5VR4CIwCRnA_hwBFzzhAQhb7VWSKASaqL72ySv9f-LU4cekqJ_nWLLpOGnnjiQSqOFqe7PSPjQiawm8R8UU_P5kEtKr53YS0oBhIiH9e3dpP8HPiaP6kCN1ViDo0jHIX3oyNB4IcwNf-VMPCUHi8oXG09Kfa2rdI2MT7E_Tblg78ZPnSCKLjTEHykGZsc4v-kDIg";

  const exampleIdToken =
    "eyJhbGciOiJSUzI1NiIsInR5cCI6IkpXVCJ9.eyJpYXQiOjE2OTAwMzM2MTQsImV4cCI6MTY5MDAzMzYxOSwiayI6ImlkIiwicGlkIjoiNjI0MWNiOTVlZDY4N2Q1ZGU1YWFhMTMyIiwidWlkIjoidXNlci0yIiwiZ2lkcyI6W10sIm1jcHIiOjIwfQ.qg6lme3yhWYZ77l_ignjEwVuow1f79xYEdFYTO39VnyuQRv39xJU_lRpUC053p5UEYR9wV2f9B_U1G1xBtS0Yk894O078JiKN1zvizAgJmTrG0ZFzzEJLoMo00RpeGKP2qZEXNyHPqFVdzP9vHUVK0D4CIEHanLUOYaHA3JTslUWiKfF7OoWIMpYMx_oIgdkAV3pvkMpYuV0UkVGuMgrxUXCNKcURAfTK2BhtfmT3n7pDBpstrIYEotcWjpBcm6Xat5kG9FECUs_iEJvlnWKidCSbSp3YGutCxH0XXwbTK9O-a6YBrQTAOofHFHsy6_dE4Z3uyQe79uX82YqdxJIzg";

  const exampleInvalidJwtToken =
    "eyJhbGciOiJIUzI1NiIsInR5cCI6IkpXVCJ9.eyJzdWIiOiIxMjM0NTY3ODkwIiwibmFtZSI6IkpvaG4gRG9lIiwiaWF0IjoxNTE2MjM5MDIyfQ.SflKxwRJSMeKKF2QT4fwpMeJf36POk6yJV_adQssw5c";

  test("should parse a valid (legacy) token", () => {
    const { parsed } = parseAuthToken(exampleLegacyToken);
    expect(parsed).toEqual({
      k: "sec-legacy",
      actor: 1,
      appId: "6241cb95ed687d5de5aaa132",
      exp: 1690033333,
      iat: 1690033328,
      id: "user-3",
      maxConnectionsPerRoom: 20,
      roomId: "eLPwuOmMuTXCzCGRi5nrn",
      scopes: ["room:write"],
    });
  });

  test("should parse a valid (id) token", () => {
    const { parsed } = parseAuthToken(exampleIdToken);
    expect(parsed).toEqual({
      exp: 1690033619,
      gids: [],
      iat: 1690033614,
      k: "id",
      mcpr: 20,
      pid: "6241cb95ed687d5de5aaa132",
      uid: "user-2",
    });
  });

  test("should parse a valid (access) token", () => {
    const { parsed } = parseAuthToken(exampleAccessToken);
    expect(parsed).toEqual({
      k: "acc",
      exp: 1690033526,
      iat: 1690033521,
      mcpr: 20,
      perms: {
        "test-room": ["room:write", "comments:write"],
      },
      pid: "6241cb95ed687d5de5aaa132",
      uid: "user-11",
    });
  });

  test("should throw if token is not a valid token", () => {
    try {
      parseAuthToken(exampleInvalidJwtToken);
    } catch (error) {
      expect(error).toEqual(
        new Error(
          "Authentication error: expected a valid token but did not get one. Hint: if you are using a callback, ensure the room is passed when creating the token. For more information: https://liveblocks.io/docs/api-reference/liveblocks-client#createClientCallback"
        )
      );
    }
  });
});<|MERGE_RESOLUTION|>--- conflicted
+++ resolved
@@ -1,13 +1,4 @@
-<<<<<<< HEAD
-import type { JwtMetadata } from "../../protocol/AuthToken";
-import {
-  ApiScope,
-  isTokenExpired,
-  parseAuthToken,
-} from "../../protocol/AuthToken";
-=======
 import { parseAuthToken } from "../../protocol/AuthToken";
->>>>>>> faa87528
 
 describe("parseRoomAuthToken", () => {
   const exampleLegacyToken =
