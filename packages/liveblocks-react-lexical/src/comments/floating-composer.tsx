--- conflicted
+++ resolved
@@ -64,19 +64,10 @@
 
 type ComposerElement = ComponentRef<typeof Composer>;
 
-<<<<<<< HEAD
-type ThreadMetadata = {
-  resolved?: boolean;
-};
-
-export type FloatingComposerProps<M extends BaseMetadata = ThreadMetadata> =
-  Omit<ComposerProps<M>, "threadId" | "commentId">;
-=======
 type FloatingComposerProps<M extends BaseMetadata = DM> = Omit<
   ComposerProps<M>,
   "threadId" | "commentId"
 >;
->>>>>>> 8160b365
 
 /**
  * Displays a `Composer` near the current lexical selection.
