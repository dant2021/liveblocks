import type {
  BaseUserMeta,
  BroadcastOptions,
  Client,
  History,
  Json,
  JsonObject,
  LiveObject,
  LsonObject,
  Others,
  Room,
  User,
} from "@liveblocks/client";
<<<<<<< HEAD
import type {
  Resolve,
  RoomInitializers,
  ToImmutable,
} from "@liveblocks/client/internal";
=======
import { LiveList, LiveMap, LiveObject } from "@liveblocks/client";
import type { Resolve, RoomInitializers } from "@liveblocks/client/internal";
import { deprecate, errorIf } from "@liveblocks/client/internal";
>>>>>>> 528ff8d3
import * as React from "react";
import { useSyncExternalStore } from "use-sync-external-store/shim";
import { useSyncExternalStoreWithSelector } from "use-sync-external-store/shim/with-selector";

import { useInitial, useRerender } from "./hooks";

const noop = () => {};

export type RoomProviderProps<
  TPresence extends JsonObject,
  TStorage extends LsonObject
> = Resolve<
  {
    /**
     * The id of the room you want to connect to
     */
    id: string;
    children: React.ReactNode;
  } & RoomInitializers<TPresence, TStorage>
>;

type RoomContextBundle<
  TPresence extends JsonObject,
  TStorage extends LsonObject,
  TUserMeta extends BaseUserMeta,
  TRoomEvent extends Json
> = {
  RoomContext: React.Context<Room<
    TPresence,
    TStorage,
    TUserMeta,
    TRoomEvent
  > | null>;

  /**
   * Makes a Room available in the component hierarchy below.
   * When this component is unmounted, the current user leave the room.
   * That means that you can't have 2 RoomProvider with the same room id in your react tree.
   */
  RoomProvider(props: RoomProviderProps<TPresence, TStorage>): JSX.Element;

  /**
   * Returns a function that batches modifications made during the given function.
   * All the modifications are sent to other clients in a single message.
   * All the modifications are merged in a single history item (undo/redo).
   * All the subscribers are called only after the batch is over.
   */
  useBatch(): (callback: () => void) => void;

  /**
   * Returns a callback that lets you broadcast custom events to other users in the room
   *
   * @example
   * const broadcast = useBroadcastEvent();
   *
   * broadcast({ type: "CUSTOM_EVENT", data: { x: 0, y: 0 } });
   */
  useBroadcastEvent(): (event: TRoomEvent, options?: BroadcastOptions) => void;

  /**
   * useErrorListener is a react hook that lets you react to potential room connection errors.
   *
   * @example
   * useErrorListener(er => {
   *   console.error(er);
   * })
   */
  useErrorListener(callback: (err: Error) => void): void;

  /**
   * useEventListener is a react hook that lets you react to event broadcasted by other users in the room.
   *
   * @example
   * useEventListener(({ connectionId, event }) => {
   *   if (event.type === "CUSTOM_EVENT") {
   *     // Do something
   *   }
   * });
   */
  useEventListener(
    callback: (eventData: { connectionId: number; event: TRoomEvent }) => void
  ): void;

  /**
   * Returns the room.history
   */
  useHistory(): History;

  /**
   * Returns a function that undoes the last operation executed by the current client.
   * It does not impact operations made by other clients.
   */
  useUndo(): () => void;

  /**
   * Returns a function that redoes the last operation executed by the current client.
   * It does not impact operations made by other clients.
   */
  useRedo(): () => void;

  /**
   * Returns whether there are any operations to undo.
   */
  useCanUndo(): boolean;

  /**
   * Returns whether there are any operations to redo.
   */
  useCanRedo(): boolean;

  /**
   * Returns the LiveList associated with the provided key.
   * The hook triggers a re-render if the LiveList is updated, however it does not triggers a re-render if a nested CRDT is updated.
   *
   * @param key The storage key associated with the LiveList
   * @returns null while the storage is loading, otherwise, returns the LiveList associated to the storage
   *
   * @example
   * const animals = useList("animals");  // e.g. [] or ["🦁", "🐍", "🦍"]
   */
  useList<TKey extends Extract<keyof TStorage, string>>(
    key: TKey
  ): TStorage[TKey] | null;

  /**
   * Returns the LiveMap associated with the provided key. If the LiveMap does not exist, a new empty LiveMap will be created.
   * The hook triggers a re-render if the LiveMap is updated, however it does not triggers a re-render if a nested CRDT is updated.
   *
   * @param key The storage key associated with the LiveMap
   * @returns null while the storage is loading, otherwise, returns the LiveMap associated to the storage
   *
   * @example
   * const shapesById = useMap("shapes");
   */
  useMap<TKey extends Extract<keyof TStorage, string>>(
    key: TKey
  ): TStorage[TKey] | null;

  /**
   * Returns the LiveObject associated with the provided key.
   * The hook triggers a re-render if the LiveObject is updated, however it does not triggers a re-render if a nested CRDT is updated.
   *
   * @param key The storage key associated with the LiveObject
   * @returns null while the storage is loading, otherwise, returns the LveObject associated to the storage
   *
   * @example
   * const object = useObject("obj");
   */
  useObject<TKey extends Extract<keyof TStorage, string>>(
    key: TKey
  ): TStorage[TKey] | null;

  /**
   * Extract arbitrary data from the Liveblocks Storage state, using an
   * arbitrary selector function.
   *
   * The selector function will get re-evaluated any time something changes in
   * Storage. The value returned by your selector function will also be the
   * value returned by the hook.
   *
   * The `root` value that gets passed to your selector function is
   * a immutable/readonly version of your Liveblocks storage root.
   *
   * The component that uses this hook will automatically re-render if the
   * returned value changes.
   *
   * By default `useSelector()` uses strict `===` to check for equality. Take
   * extra care when returning a computed object or list, for example when you
   * return the result of a .map() or .filter() call from the selector. In
   * those cases, you'll probably want to use a `shallow` comparison check.
   */
  useSelector<T>(
    selector: (root: ToImmutable<TStorage>) => T,
    isEqual?: (a: unknown, b: unknown) => boolean
  ): T | null;

  /**
   * Returns the presence of the current user of the current room, and a function to update it.
   * It is different from the setState function returned by the useState hook from React.
   * You don't need to pass the full presence object to update it.
   *
   * @example
   * const [myPresence, updateMyPresence] = useMyPresence();
   * updateMyPresence({ x: 0 });
   * updateMyPresence({ y: 0 });
   *
   * // At the next render, "myPresence" will be equal to "{ x: 0, y: 0 }"
   */
  useMyPresence(): [
    TPresence,
    (patch: Partial<TPresence>, options?: { addToHistory: boolean }) => void
  ];

  /**
   * Returns an object that lets you get information about all the the users currently connected in the room.
   *
   * @example
   * const others = useOthers();
   *
   * // Example to map all cursors in JSX
   * {
   *   others.map((user) => {
   *     if (user.presence?.cursor == null) {
   *       return null;
   *     }
   *     return <Cursor key={user.connectionId} cursor={user.presence.cursor} />
   *   })
   * }
   */
  useOthers(): Others<TPresence, TUserMeta>;

  /**
   * Returns the Room of the nearest RoomProvider above in the React component
   * tree.
   */
  useRoom(): Room<TPresence, TStorage, TUserMeta, TRoomEvent>;

  /**
   * Gets the current user once it is connected to the room.
   *
   * @example
   * const user = useSelf();
   */
  useSelf(): User<TPresence, TUserMeta> | null;

  /**
   * Returns the LiveObject instance that is the root of your entire Liveblocks
   * Storage.
   *
   * @example
<<<<<<< HEAD
   * const root = useStorage();
=======
   * const [root] = useStorageRoot();
   */
  useStorageRoot(): [root: LiveObject<TStorage> | null];

  /**
   * @deprecated In the next major version, we're changing the meaning of `useStorage()`.
   * Please use `useStorageRoot()` instead for the current behavior.
>>>>>>> 528ff8d3
   */
  useStorage(): LiveObject<TStorage> | null;

  /**
   * useUpdateMyPresence is similar to useMyPresence but it only returns the function to update the current user presence.
   * If you don't use the current user presence in your component, but you need to update it (e.g. live cursor), it's better to use useUpdateMyPresence to avoid unnecessary renders.
   *
   * @example
   * const updateMyPresence = useUpdateMyPresence();
   * updateMyPresence({ x: 0 });
   * updateMyPresence({ y: 0 });
   *
   * // At the next render, the presence of the current user will be equal to "{ x: 0, y: 0 }"
   */
  useUpdateMyPresence(): (
    patch: Partial<TPresence>,
    options?: { addToHistory: boolean }
  ) => void;
};

export function createRoomContext<
  TPresence extends JsonObject,
  TStorage extends LsonObject = LsonObject,
  TUserMeta extends BaseUserMeta = BaseUserMeta,
  TRoomEvent extends Json = never
>(
  client: Client
): RoomContextBundle<TPresence, TStorage, TUserMeta, TRoomEvent> {
  const RoomContext = React.createContext<Room<
    TPresence,
    TStorage,
    TUserMeta,
    TRoomEvent
  > | null>(null);

  function RoomProvider(props: RoomProviderProps<TPresence, TStorage>) {
    const { id: roomId, initialPresence, initialStorage } = props;

    if (process.env.NODE_ENV !== "production") {
      if (roomId == null) {
        throw new Error(
          "RoomProvider id property is required. For more information: https://liveblocks.io/docs/errors/liveblocks-react/RoomProvider-id-property-is-required"
        );
      }
      if (typeof roomId !== "string") {
        throw new Error("RoomProvider id property should be a string.");
      }
    }

    // Note: We'll hold on to the initial value given here, and ignore any
    // changes to this argument in subsequent renders
    const frozen = useInitial({
      initialPresence,
      initialStorage,
    });

    const [room, setRoom] = React.useState<
      Room<TPresence, TStorage, TUserMeta, TRoomEvent>
    >(() =>
      client.enter(roomId, {
        initialPresence,
        initialStorage,
        DO_NOT_USE_withoutConnecting: typeof window === "undefined",
      } as RoomInitializers<TPresence, TStorage>)
    );

    React.useEffect(() => {
      setRoom(
        client.enter(roomId, {
          initialPresence: frozen.initialPresence,
          initialStorage: frozen.initialStorage,
          DO_NOT_USE_withoutConnecting: typeof window === "undefined",
        } as RoomInitializers<TPresence, TStorage>)
      );

      return () => {
        client.leave(roomId);
      };
    }, [roomId, frozen]);

    return (
      <RoomContext.Provider value={room}>{props.children}</RoomContext.Provider>
    );
  }

  function useRoom(): Room<TPresence, TStorage, TUserMeta, TRoomEvent> {
    const room = React.useContext(RoomContext);
    if (room == null) {
      throw new Error("RoomProvider is missing from the react tree");
    }
    return room;
  }

  function useMyPresence(): [
    TPresence,
    (patch: Partial<TPresence>, options?: { addToHistory: boolean }) => void
  ] {
    const room = useRoom();
    const presence = room.getPresence();
    const rerender = useRerender();

    React.useEffect(() => room.events.me.subscribe(rerender), [room, rerender]);

    const setPresence = React.useCallback(
      (patch: Partial<TPresence>, options?: { addToHistory: boolean }) =>
        room.updatePresence(patch, options),
      [room]
    );

    return [presence, setPresence];
  }

  function useUpdateMyPresence(): (
    patch: Partial<TPresence>,
    options?: { addToHistory: boolean }
  ) => void {
    const room = useRoom();

    return React.useCallback(
      (patch: Partial<TPresence>, options?: { addToHistory: boolean }) => {
        room.updatePresence(patch, options);
      },
      [room]
    );
  }

  function useOthers(): Others<TPresence, TUserMeta> {
    const room = useRoom();
    const rerender = useRerender();

    React.useEffect(
      () => room.events.others.subscribe(rerender),
      [room, rerender]
    );

    return room.getOthers();
  }

  function useBroadcastEvent(): (
    event: TRoomEvent,
    options?: BroadcastOptions
  ) => void {
    const room = useRoom();

    return React.useCallback(
      (
        event: TRoomEvent,
        options: BroadcastOptions = { shouldQueueEventIfNotReady: false }
      ) => {
        room.broadcastEvent(event, options);
      },
      [room]
    );
  }

  function useErrorListener(callback: (err: Error) => void): void {
    const room = useRoom();
    const savedCallback = React.useRef(callback);

    React.useEffect(() => {
      savedCallback.current = callback;
    });

    React.useEffect(
      () => room.events.error.subscribe((e: Error) => savedCallback.current(e)),
      [room]
    );
  }

  function useEventListener(
    callback: (eventData: { connectionId: number; event: TRoomEvent }) => void
  ): void {
    const room = useRoom();
    const savedCallback = React.useRef(callback);

    React.useEffect(() => {
      savedCallback.current = callback;
    });

    React.useEffect(() => {
      const listener = (eventData: {
        connectionId: number;
        event: TRoomEvent;
      }) => {
        savedCallback.current(eventData);
      };

      return room.events.customEvent.subscribe(listener);
    }, [room]);
  }

  function useSelf(): User<TPresence, TUserMeta> | null {
    const room = useRoom();
    const rerender = useRerender();

    React.useEffect(() => {
      const unsubscribePresence = room.events.me.subscribe(rerender);
      const unsubscribeConnection = room.events.connection.subscribe(rerender);

      return () => {
        unsubscribePresence();
        unsubscribeConnection();
      };
    }, [room, rerender]);

    return room.getSelf();
  }

<<<<<<< HEAD
  function useStorage(): LiveObject<TStorage> | null {
    type Snapshot = LiveObject<TStorage> | null;
=======
  function useStorageRoot(): [root: LiveObject<TStorage> | null] {
    const room = useRoom();
    const [root, setState] = React.useState<LiveObject<TStorage> | null>(null);

    React.useEffect(() => {
      let didCancel = false;

      async function fetchStorage() {
        const storage = await room.getStorage();
        if (!didCancel) {
          setState(storage.root);
        }
      }

      fetchStorage();

      return () => {
        didCancel = true;
      };
    }, [room]);

    return [root];
  }

  function useStorage(): [root: LiveObject<TStorage> | null] {
    deprecate(
      "In the upcoming 0.18 version, the name `useStorage()` is going to be repurposed for a new hook. Please use `useStorageRoot()` instead to keep the current behavior."
    );
    return useStorageRoot();
  }

  function useMap_deprecated<TKey extends string, TValue extends Lson>(
    key: string
  ): LiveMap<TKey, TValue> | null;
  function useMap_deprecated<TKey extends string, TValue extends Lson>(
    key: string,
    entries: readonly (readonly [TKey, TValue])[] | null
  ): LiveMap<TKey, TValue> | null;
  function useMap_deprecated<TKey extends string, TValue extends Lson>(
    key: string,
    entries?: readonly (readonly [TKey, TValue])[] | null | undefined
  ): LiveMap<TKey, TValue> | null {
    errorIf(
      entries,
      `Support for initializing entries in useMap() directly will be removed in @liveblocks/react 0.18.

Instead, please initialize this data where you set up your RoomProvider:

    const initialStorage = () => ({
      ${JSON.stringify(key)}: new LiveMap(...),
      ...
    });

    <RoomProvider initialStorage={initialStorage}>
      ...
    </RoomProvider>

Please see https://bit.ly/3Niy5aP for details.`
    );
    const value = useStorageValue(key, new LiveMap(entries ?? undefined));
    //                                 ^^^^^^^^^^^^^^^^^^^^^^^^^^^^^^^^^
    //                                 NOTE: This param is scheduled for removal in 0.18
    if (value.status === "ok") {
      return value.value;
    } else {
      errorIf(
        value.status === "notfound",
        `Key ${JSON.stringify(
          key
        )} was not found in Storage. Starting with 0.18, useMap() will no longer automatically create this key.

Instead, please initialize your storage where you set up your RoomProvider:

    import { LiveMap } from "@liveblocks/client";

    const initialStorage = () => ({
      ${JSON.stringify(key)}: new LiveMap(...),
      ...
    });

    <RoomProvider initialStorage={initialStorage}>
      ...
    </RoomProvider>

Please see https://bit.ly/3Niy5aP for details.`
      );
      return null;
    }
  }

  function useList_deprecated<TValue extends Lson>(
    key: string
  ): LiveList<TValue> | null;
  function useList_deprecated<TValue extends Lson>(
    key: string,
    items: TValue[]
  ): LiveList<TValue> | null;
  function useList_deprecated<TValue extends Lson>(
    key: string,
    items?: TValue[] | undefined
  ): LiveList<TValue> | null {
    errorIf(
      items,
      `Support for initializing items in useList() directly will be removed in @liveblocks/react 0.18.

Instead, please initialize this data where you set up your RoomProvider:

    import { LiveList } from "@liveblocks/client";

    const initialStorage = () => ({
      ${JSON.stringify(key)}: new LiveList(...),
      ...
    });

    <RoomProvider initialStorage={initialStorage}>
      ...
    </RoomProvider>

Please see https://bit.ly/3Niy5aP for details.`
    );
    const value = useStorageValue<LiveList<TValue>>(key, new LiveList(items));
    //                                                   ^^^^^^^^^^^^^^^^^^^
    //                                                   NOTE: This param is scheduled for removal in 0.18
    if (value.status === "ok") {
      return value.value;
    } else {
      errorIf(
        value.status === "notfound",
        `Key ${JSON.stringify(
          key
        )} was not found in Storage. Starting with 0.18, useList() will no longer automatically create this key.

Instead, please initialize your storage where you set up your RoomProvider:

    import { LiveList } from "@liveblocks/client";
>>>>>>> 528ff8d3

    const room = useRoom();

    const subscribe = room.events.storageDidLoad.subscribe;

    const getSnapshot = React.useCallback(
      (): Snapshot => room.getStorageSnapshot(),
      [room]
    );

    const getServerSnapshot = React.useCallback((): Snapshot => null, []);

    return useSyncExternalStore(subscribe, getSnapshot, getServerSnapshot);
  }

  function useHistory(): History {
    return useRoom().history;
  }

  function useUndo(): () => void {
    return useHistory().undo;
  }

  function useRedo(): () => void {
    return useHistory().redo;
  }

  function useCanUndo(): boolean {
    const room = useRoom();
    const [canUndo, setCanUndo] = React.useState(room.history.canUndo);

    React.useEffect(
      () => room.events.history.subscribe(({ canUndo }) => setCanUndo(canUndo)),
      [room]
    );

    return canUndo;
  }

  function useCanRedo(): boolean {
    const room = useRoom();
    const [canRedo, setCanRedo] = React.useState(room.history.canRedo);

    React.useEffect(
      () => room.events.history.subscribe(({ canRedo }) => setCanRedo(canRedo)),
      [room]
    );

    return canRedo;
  }

  function useBatch(): (callback: () => void) => void {
    return useRoom().batch;
  }

  function useStorageValue<TKey extends Extract<keyof TStorage, string>>(
    key: TKey
  ): TStorage[TKey] | null {
    const room = useRoom();
<<<<<<< HEAD
    const root = useStorage();
=======
    const [root] = useStorageRoot();
>>>>>>> 528ff8d3
    const rerender = useRerender();

    React.useEffect(() => {
      if (root == null) {
        return;
      }

      let liveValue = root.get(key);

      function onRootChange() {
        const newCrdt = root!.get(key);
        if (newCrdt !== liveValue) {
          unsubscribeCrdt();
          liveValue = newCrdt;
          unsubscribeCrdt = room.subscribe(
            liveValue as any /* AbstractCrdt */, // TODO: This is hiding a bug! If `liveValue` happens to be the string `"event"` this actually subscribes an event handler!
            rerender
          );
          rerender();
        }
      }

      let unsubscribeCrdt = room.subscribe(
        liveValue as any /* AbstractCrdt */, // TODO: This is hiding a bug! If `liveValue` happens to be the string `"event"` this actually subscribes an event handler!
        rerender
      );
      const unsubscribeRoot = room.subscribe(
        root as any /* AbstractCrdt */, // TODO: This is hiding a bug! If `liveValue` happens to be the string `"event"` this actually subscribes an event handler!
        onRootChange
      );

      rerender();

      return () => {
        unsubscribeRoot();
        unsubscribeCrdt();
      };
    }, [root, room, key, rerender]);

    if (root == null) {
      return null;
    } else {
      return root.get(key);
    }
  }

  function useSelector<T>(
    selector: (root: ToImmutable<TStorage>) => T,
    isEqual?: (a: unknown, b: unknown) => boolean
  ): T | null {
    type Snapshot = ToImmutable<TStorage> | null;
    type Selection = T | null;

    const room = useRoom();
    const rootOrNull = useStorage();

    const wrappedSelector = React.useCallback(
      (rootOrNull: Snapshot): Selection =>
        rootOrNull !== null ? selector(rootOrNull) : null,
      [selector]
    );

    const subscribe = React.useCallback(
      (onStoreChange: () => void) =>
        rootOrNull !== null
          ? room.subscribe(rootOrNull, onStoreChange, { isDeep: true })
          : noop,
      [room, rootOrNull]
    );

    const getSnapshot = React.useCallback((): Snapshot => {
      if (rootOrNull === null) {
        return null;
      } else {
        const root = rootOrNull;
        const imm = root.toImmutable();
        return imm as ToImmutable<TStorage>;
      }
    }, [rootOrNull]);

    const getServerSnapshot = React.useCallback((): Snapshot => null, []);

    return useSyncExternalStoreWithSelector(
      subscribe,
      getSnapshot,
      getServerSnapshot,
      wrappedSelector,
      isEqual
    );
  }

  return {
    RoomProvider,
    useBatch,
    useBroadcastEvent,
    useCanRedo,
    useCanUndo,
    useErrorListener,
    useEventListener,
    useHistory,
    useMyPresence,
    useOthers,
    useRedo,
    useRoom,
    useSelector,
    useSelf,
    useStorageRoot,
    useStorage,
    useUndo,
    useUpdateMyPresence,

    // These are just aliases. The passed-in key will define their return values.
    useList: useStorageValue,
    useMap: useStorageValue,
    useObject: useStorageValue,

    // You normally don't need to directly interact with the RoomContext, but
    // it can be necessary if you're building an advanced app where you need to
    // set up a context bridge between two React renderers.
    RoomContext,
  };
}<|MERGE_RESOLUTION|>--- conflicted
+++ resolved
@@ -11,17 +11,11 @@
   Room,
   User,
 } from "@liveblocks/client";
-<<<<<<< HEAD
 import type {
   Resolve,
   RoomInitializers,
   ToImmutable,
 } from "@liveblocks/client/internal";
-=======
-import { LiveList, LiveMap, LiveObject } from "@liveblocks/client";
-import type { Resolve, RoomInitializers } from "@liveblocks/client/internal";
-import { deprecate, errorIf } from "@liveblocks/client/internal";
->>>>>>> 528ff8d3
 import * as React from "react";
 import { useSyncExternalStore } from "use-sync-external-store/shim";
 import { useSyncExternalStoreWithSelector } from "use-sync-external-store/shim/with-selector";
@@ -248,21 +242,19 @@
   useSelf(): User<TPresence, TUserMeta> | null;
 
   /**
+   * This hook exists for backward-compatible reasons.
+   *
+   * @example
+   * const [root] = useStorageRoot();
+   */
+  useStorageRoot(): [root: LiveObject<TStorage> | null];
+
+  /**
    * Returns the LiveObject instance that is the root of your entire Liveblocks
    * Storage.
    *
    * @example
-<<<<<<< HEAD
    * const root = useStorage();
-=======
-   * const [root] = useStorageRoot();
-   */
-  useStorageRoot(): [root: LiveObject<TStorage> | null];
-
-  /**
-   * @deprecated In the next major version, we're changing the meaning of `useStorage()`.
-   * Please use `useStorageRoot()` instead for the current behavior.
->>>>>>> 528ff8d3
    */
   useStorage(): LiveObject<TStorage> | null;
 
@@ -471,147 +463,13 @@
     return room.getSelf();
   }
 
-<<<<<<< HEAD
+  // NOTE: This API exists for backward compatible reasons
+  function useStorageRoot(): [root: LiveObject<TStorage> | null] {
+    return [useStorage()];
+  }
+
   function useStorage(): LiveObject<TStorage> | null {
     type Snapshot = LiveObject<TStorage> | null;
-=======
-  function useStorageRoot(): [root: LiveObject<TStorage> | null] {
-    const room = useRoom();
-    const [root, setState] = React.useState<LiveObject<TStorage> | null>(null);
-
-    React.useEffect(() => {
-      let didCancel = false;
-
-      async function fetchStorage() {
-        const storage = await room.getStorage();
-        if (!didCancel) {
-          setState(storage.root);
-        }
-      }
-
-      fetchStorage();
-
-      return () => {
-        didCancel = true;
-      };
-    }, [room]);
-
-    return [root];
-  }
-
-  function useStorage(): [root: LiveObject<TStorage> | null] {
-    deprecate(
-      "In the upcoming 0.18 version, the name `useStorage()` is going to be repurposed for a new hook. Please use `useStorageRoot()` instead to keep the current behavior."
-    );
-    return useStorageRoot();
-  }
-
-  function useMap_deprecated<TKey extends string, TValue extends Lson>(
-    key: string
-  ): LiveMap<TKey, TValue> | null;
-  function useMap_deprecated<TKey extends string, TValue extends Lson>(
-    key: string,
-    entries: readonly (readonly [TKey, TValue])[] | null
-  ): LiveMap<TKey, TValue> | null;
-  function useMap_deprecated<TKey extends string, TValue extends Lson>(
-    key: string,
-    entries?: readonly (readonly [TKey, TValue])[] | null | undefined
-  ): LiveMap<TKey, TValue> | null {
-    errorIf(
-      entries,
-      `Support for initializing entries in useMap() directly will be removed in @liveblocks/react 0.18.
-
-Instead, please initialize this data where you set up your RoomProvider:
-
-    const initialStorage = () => ({
-      ${JSON.stringify(key)}: new LiveMap(...),
-      ...
-    });
-
-    <RoomProvider initialStorage={initialStorage}>
-      ...
-    </RoomProvider>
-
-Please see https://bit.ly/3Niy5aP for details.`
-    );
-    const value = useStorageValue(key, new LiveMap(entries ?? undefined));
-    //                                 ^^^^^^^^^^^^^^^^^^^^^^^^^^^^^^^^^
-    //                                 NOTE: This param is scheduled for removal in 0.18
-    if (value.status === "ok") {
-      return value.value;
-    } else {
-      errorIf(
-        value.status === "notfound",
-        `Key ${JSON.stringify(
-          key
-        )} was not found in Storage. Starting with 0.18, useMap() will no longer automatically create this key.
-
-Instead, please initialize your storage where you set up your RoomProvider:
-
-    import { LiveMap } from "@liveblocks/client";
-
-    const initialStorage = () => ({
-      ${JSON.stringify(key)}: new LiveMap(...),
-      ...
-    });
-
-    <RoomProvider initialStorage={initialStorage}>
-      ...
-    </RoomProvider>
-
-Please see https://bit.ly/3Niy5aP for details.`
-      );
-      return null;
-    }
-  }
-
-  function useList_deprecated<TValue extends Lson>(
-    key: string
-  ): LiveList<TValue> | null;
-  function useList_deprecated<TValue extends Lson>(
-    key: string,
-    items: TValue[]
-  ): LiveList<TValue> | null;
-  function useList_deprecated<TValue extends Lson>(
-    key: string,
-    items?: TValue[] | undefined
-  ): LiveList<TValue> | null {
-    errorIf(
-      items,
-      `Support for initializing items in useList() directly will be removed in @liveblocks/react 0.18.
-
-Instead, please initialize this data where you set up your RoomProvider:
-
-    import { LiveList } from "@liveblocks/client";
-
-    const initialStorage = () => ({
-      ${JSON.stringify(key)}: new LiveList(...),
-      ...
-    });
-
-    <RoomProvider initialStorage={initialStorage}>
-      ...
-    </RoomProvider>
-
-Please see https://bit.ly/3Niy5aP for details.`
-    );
-    const value = useStorageValue<LiveList<TValue>>(key, new LiveList(items));
-    //                                                   ^^^^^^^^^^^^^^^^^^^
-    //                                                   NOTE: This param is scheduled for removal in 0.18
-    if (value.status === "ok") {
-      return value.value;
-    } else {
-      errorIf(
-        value.status === "notfound",
-        `Key ${JSON.stringify(
-          key
-        )} was not found in Storage. Starting with 0.18, useList() will no longer automatically create this key.
-
-Instead, please initialize your storage where you set up your RoomProvider:
-
-    import { LiveList } from "@liveblocks/client";
->>>>>>> 528ff8d3
-
     const room = useRoom();
 
     const subscribe = room.events.storageDidLoad.subscribe;
@@ -670,11 +528,7 @@
     key: TKey
   ): TStorage[TKey] | null {
     const room = useRoom();
-<<<<<<< HEAD
     const root = useStorage();
-=======
-    const [root] = useStorageRoot();
->>>>>>> 528ff8d3
     const rerender = useRerender();
 
     React.useEffect(() => {
