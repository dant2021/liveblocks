--- conflicted
+++ resolved
@@ -5,12 +5,7 @@
   LsonObject,
   Room,
 } from "@liveblocks/client";
-<<<<<<< HEAD
-import { detectDupes } from "@liveblocks/core";
-=======
 import { ClientMsgCode, detectDupes } from "@liveblocks/core";
-import { Base64 } from "js-base64";
->>>>>>> 1f097fa4
 import { Observable } from "lib0/observable";
 import type * as Y from "yjs";
 
@@ -79,8 +74,13 @@
     );
 
     this.unsubscribers.push(
-<<<<<<< HEAD
-      this.room.events.ydoc.subscribe(({ update, stateVector, guid }) => {
+      this.room.events.ydoc.subscribe((message) => {
+        const { type } = message;
+        if (type === ClientMsgCode.UPDATE_YDOC) {
+          // don't apply updates that came from the client
+          return;
+        }
+        const { stateVector, update, guid } = message;
         // find the right doc and update
         if (typeof guid === "undefined") {
           this.rootDocHandler.handleServerUpdate({ update, stateVector });
@@ -88,33 +88,6 @@
           this.subdocHandlers
             .get(guid)
             ?.handleServerUpdate({ update, stateVector });
-=======
-      this.room.events.ydoc.subscribe((message) => {
-        const { type, update } = message;
-        if (type === ClientMsgCode.UPDATE_YDOC) {
-          // don't apply updates that came from the client
-          return;
-        }
-        // apply update from the server
-        Y.applyUpdate(this.doc, Base64.toUint8Array(update), "backend");
-        const { stateVector } = message;
-        // if this update is the result of a fetch, the state vector is included
-        if (stateVector) {
-          // Use server state to calculate a diff and send it
-          try {
-            const localUpdate = Y.encodeStateAsUpdate(
-              this.doc,
-              Base64.toUint8Array(stateVector)
-            );
-            this.room.updateYDoc(Base64.fromUint8Array(localUpdate));
-          } catch (e) {
-            // something went wrong encoding local state to send to the server
-            console.warn(e);
-          }
-          // now that we've sent our local  and received from server, we're in sync
-          // calling `syncDoc` again will sync up the documents
-          this.synced = true;
->>>>>>> 1f097fa4
         }
       })
     );
@@ -215,16 +188,13 @@
   destroy(): void {
     this.unsubscribers.forEach((unsub) => unsub());
     this.awareness.destroy();
-<<<<<<< HEAD
     this.rootDocHandler.destroy();
     this._observers = new Map();
     for (const [_, handler] of this.subdocHandlers) {
       handler.destroy();
     }
     this.subdocHandlers.clear();
-=======
     super.destroy();
->>>>>>> 1f097fa4
   }
 
   // Some provider implementations expect to be able to call connect/disconnect, implement as noop
